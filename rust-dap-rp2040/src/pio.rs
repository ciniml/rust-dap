--- conflicted
+++ resolved
@@ -256,7 +256,7 @@
         self.to_swdio_in();
         self.set_clk_pindir(false);
         // Reset clock
-        #[cfg(feature = "pio_set_clock")]
+        #[cfg(feature = "set_clock")]
         self.set_clock(DEFAULT_SWJ_CLOCK_HZ);
     }
 }
@@ -270,15 +270,9 @@
     }
     // if bits > 32 , result is undefined.
     fn read_bits(&mut self, bits: u32) -> u32 {
-<<<<<<< HEAD
         while !self.get_context().tx_fifo.write(bits | 0) {}
         while self.get_context().rx_fifo.is_empty() {}
         let value = unsafe { self.get_context().rx_fifo.read().unwrap_unchecked() };
-=======
-        while !self.tx_fifo.write(bits) {}
-        while self.rx_fifo.is_empty() {}
-        let value = unsafe { self.rx_fifo.read().unwrap_unchecked() };
->>>>>>> 5d5f4e44
         value >> ((32 - bits) & 31)
     }
 }
@@ -336,7 +330,7 @@
         _config: &mut SwdIoConfig,
         #[allow(unused_variables)] frequency_hz: u32,
     ) -> core::result::Result<(), DapError> {
-        #[cfg(feature = "pio_set_clock")]
+        #[cfg(feature = "set_clock")]
         self.set_clock(frequency_hz);
         Ok(())
     }

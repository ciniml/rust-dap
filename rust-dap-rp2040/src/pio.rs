// Copyright 2022 Ein Terakawa
//
// SPDX-License-Identifier: Apache-2.0
//
// Licensed under the Apache License, Version 2.0 (the "License");
// you may not use this file except in compliance with the License.
// You may obtain a copy of the License at
//
//     http://www.apache.org/licenses/LICENSE-2.0
//
// Unless required by applicable law or agreed to in writing, software
// distributed under the License is distributed on an "AS IS" BASIS,
// WITHOUT WARRANTIES OR CONDITIONS OF ANY KIND, either express or implied.
// See the License for the specific language governing permissions and
// limitations under the License.

use cortex_m::asm;
use pio::Program;
use rust_dap::*;
// use rust_dap::{SwdIo, SwdIoConfig, SwdRequest, DapError};
// use rust_dap::{DAP_TRANSFER_OK, DAP_TRANSFER_WAIT, DAP_TRANSFER_FAULT, /* DAP_TRANSFER_ERROR, */ DAP_TRANSFER_MISMATCH};
use hal::gpio::{bank0, PinId};
use hal::pac::{self, PIO0};
use hal::pio::{InstalledProgram, PIOExt};
use rp2040_hal as hal;
pub mod pio0 {
    use crate::pio::hal::{self, gpio::FunctionPio0};
    pub type Pin<P> = hal::gpio::Pin<P, FunctionPio0>;
}

const DEFAULT_CORE_CLOCK: u32 = 125000000;
const DEFAULT_PIO_DIVISOR: f32 = 1.0f32; // Default PIO Divisor. Generate 125/8 = 15.625[MHz] SWCLK clock.
<<<<<<< HEAD
                                         // const DEFAULT_SWJ_CLOCK_HZ: u32 = ((DEFAULT_CORE_CLOCK / 8) as f32 / DEFAULT_PIO_DIVISOR) as u32;
                                         // const SWJ_PINS_CLOCK_DIVIDER: f32 = // set 1us
=======
#[cfg(feature = "set_clock")]
const DEFAULT_SWJ_CLOCK_HZ: u32 = ((125000000 / 8) as f32 / DEFAULT_PIO_DIVISOR) as u32;
>>>>>>> 35edb9e1

struct SwdPioContext {
    pio: hal::pio::PIO<PIO0>,
    running_sm: hal::pio::StateMachine<hal::pio::PIO0SM0, hal::pio::Running>,
    rx_fifo: hal::pio::Rx<hal::pio::PIO0SM0>,
    tx_fifo: hal::pio::Tx<hal::pio::PIO0SM0>,
}

<<<<<<< HEAD
pub struct SwdIoSet<C, D, E> {
=======
pub struct SwdIoSet<C, D> {
    #[allow(unused)]
>>>>>>> 35edb9e1
    clk_pin_id: u8,
    #[allow(unused)]
    dat_pin_id: u8,
    rst_pin_id: u8,
    context: Option<SwdPioContext>,
    _pins: core::marker::PhantomData<(C, D, E)>,
}

fn swd_program() -> Program<{ pio::RP2040_MAX_PROGRAM_SIZE }> {
    type Assembler = pio::Assembler<{ pio::RP2040_MAX_PROGRAM_SIZE }>;
    let mut a = Assembler::new_with_side_set(pio::SideSet::new(true, 1, false));
    let mut write_loop = a.label();
    let mut write_loop_enter = a.label();
    let mut read_start = a.label();
    let mut read_loop = a.label();
    let mut read_loop_enter = a.label();
    let mut wrap_target = a.label();
    let mut wrap_source = a.label();
    const HI: u8 = 1;
    const LO: u8 = 0;
    // As we are using side set in optional mode, maximum delay is 7.
    const Q: u8 = 4 - 1; // delay

    a.bind(&mut wrap_target);
    // Get number of bits and direction bit from FIFO to OSR.
    a.pull(false, true);
    // Move number of bits to X register.
    a.out(pio::OutDestination::X, 31);
    // Copy direction bit to Y register.
    a.mov(
        pio::MovDestination::Y,
        pio::MovOperation::None,
        pio::MovSource::OSR,
    );
    // Y == 0 means Read , Y != 0 means Write
    a.jmp(pio::JmpCondition::YIsZero, &mut read_start);

    // Write-Bits
    // Get data from FIFO to OSR.
    a.pull(false, true);
    // We want to prepare output value before setting pin direction.
    a.out(pio::OutDestination::PINS, 1);
    // Use ISP as a temporary store.
    a.mov(
        pio::MovDestination::ISR,
        pio::MovOperation::None,
        pio::MovSource::OSR,
    );
    // Y register has value 1. Copy that 1 to OSR.
    a.mov(
        pio::MovDestination::OSR,
        pio::MovOperation::None,
        pio::MovSource::Y,
    );
    // Set IO direction of SWDIO pin to output.
    a.out(pio::OutDestination::PINDIRS, 1);
    // Restore rest of data from ISR to OSR.
    a.mov(
        pio::MovDestination::OSR,
        pio::MovOperation::None,
        pio::MovSource::ISR,
    );
    // Jump if X register is not 0. with post decrement.
    a.jmp(pio::JmpCondition::XDecNonZero, &mut write_loop_enter);

    // We have updated state of SWDIO pin while keeping SWCLK static.
    // Start over.
    a.jmp(pio::JmpCondition::Always, &mut wrap_target);

    a.bind(&mut write_loop);
    // Output 1-bit. and set SWCLK to High.
    a.set(pio::SetDestination::PINS, HI);
    a.out_with_delay(
        pio::OutDestination::PINS,
        1,
        match Q {
            0 => 0,
            _ => Q - 1,
        },
    );
    a.bind(&mut write_loop_enter);
    // Keep looping unless X register is 0. and set SWCLK to Low.
    a.jmp_with_delay_and_side_set(pio::JmpCondition::XDecNonZero, &mut write_loop, Q, LO);
    // Set SWCLK to High.
    a.set(pio::SetDestination::PINS, HI);
    // Start over.
    a.jmp(pio::JmpCondition::Always, &mut wrap_target);

    // Read-Bits
    a.bind(&mut read_start);
    // Set IO direction of SWDIO pin to input.
    a.out_with_delay(
        pio::OutDestination::PINDIRS,
        1,
        match Q {
            0 => 0,
            _ => Q - 1,
        },
    );
    // Jump if X register is not 0. with post decrement.
    a.jmp(pio::JmpCondition::XDecNonZero, &mut read_loop_enter);
    // Wait before reading SWDIO pin.
    a.nop_with_delay(Q);
    // Read state of SWDIO pin without clocking SWCLK.
    a.r#in(pio::InSource::PINS, 1);
    // Shift in 31 bits of 0 to MSB of ISR.
    a.r#in(pio::InSource::NULL, 31);
    // Put result data from ISR to FIFO.
    a.push(false, true);
    // Start over.
    a.jmp(pio::JmpCondition::Always, &mut wrap_target);

    a.bind(&mut read_loop);
    // Shift-in 1-bit to ISR. and set SWCLK to High.
    a.r#in_with_delay_and_side_set(pio::InSource::PINS, 1, Q, HI);
    a.bind(&mut read_loop_enter);
    // Keep looping unless X register is 0. and set SWCLK to Low.
    a.jmp_with_delay_and_side_set(pio::JmpCondition::XDecNonZero, &mut read_loop, Q, LO);
    a.r#in_with_side_set(pio::InSource::PINS, 1, HI);
    // Put result data from ISR to FIFO.
    a.push(false, true);
    a.bind(&mut wrap_source);
    // Start over.
    // a.jmp(pio::JmpCondition::Always, &mut wrap_target);

    // The labels wrap_target and wrap_source, as set above,
    // define a loop which is executed repeatedly by the PIO
    // state machine.
    a.assemble_with_wrap(wrap_source, wrap_target)
}

fn swj_pins_program() -> Program<{ pio::RP2040_MAX_PROGRAM_SIZE }> {
    type Assembler = pio::Assembler<{ pio::RP2040_MAX_PROGRAM_SIZE }>;
    let mut a = Assembler::new();
    let mut delay_loop = a.label();
    let mut wrap_target = a.label();
    let mut wrap_source = a.label();

    a.bind(&mut wrap_target);

    // command data
    // [
    //      pin_output_values: u32,
    //      pin_directions: u32,
    //      wait_us:    u32
    // ]

    // load and set output value
    a.pull(false, true);
    a.out(pio::OutDestination::PINS, 32);
    // load and set direction
    a.pull(false, true);
    a.out(pio::OutDestination::PINDIRS, 32);

    // load output delay to Y
    a.pull(false, true);
    a.out(pio::OutDestination::Y, 32);

    // wait_us
    a.bind(&mut delay_loop);
    // delay 9(+1) cycles * 0.1us/cycle = 1us
    a.jmp_with_delay(pio::JmpCondition::YDecNonZero, &mut delay_loop, 9);

    // check all pin status
    a.r#in(pio::InSource::PINS, 32);
    a.push(false, true);

    a.bind(&mut wrap_source);

    a.assemble_with_wrap(wrap_source, wrap_target)
}

fn all_pins_to_input_program() -> Program<{ pio::RP2040_MAX_PROGRAM_SIZE }> {
    type Assembler = pio::Assembler<{ pio::RP2040_MAX_PROGRAM_SIZE }>;
    let mut a = Assembler::new();
    let mut wrap_target = a.label();
    let mut wrap_source = a.label();

    a.bind(&mut wrap_target);

    a.mov(
        pio::MovDestination::X,
        pio::MovOperation::None,
        pio::MovSource::NULL,
    );
    a.out(pio::OutDestination::PINDIRS, 32);

    a.bind(&mut wrap_source);

    a.assemble_with_wrap(wrap_source, wrap_target)
}

impl<C, D, E> SwdIoSet<pio0::Pin<C>, pio0::Pin<D>, pio0::Pin<E>>
where
    C: PinId + bank0::BankPinId,
    D: PinId + bank0::BankPinId,
    E: PinId + bank0::BankPinId,
{
    #[rustfmt::skip]
    pub fn new(pio0: pac::PIO0, _: pio0::Pin<C>, _: pio0::Pin<D>, _: pio0::Pin<E>, resets: &mut pac::RESETS) -> Self {
        let clk_pin_id = C::DYN.num;
        let dat_pin_id = D::DYN.num;
        let rst_pin_id = E::DYN.num;
        // Currently HAL does not provide any way to disable schmitt trigger.
        // unsafe { core::ptr::write_volatile((0x4001C004 + clk_pin_id as u32 * 4) as *mut u32, 0x71 as u32) };
        // unsafe { core::ptr::write_volatile((0x4001C004 + dat_pin_id as u32 * 4) as *mut u32, 0x71 as u32); }
        let program = all_pins_to_input_program();

        // Initialize and start PIO
        // install swj_pin to pull-up RESET PIN
        let (mut pio, sm0, _, _, _) = pio0.split(resets);
        let installed = pio.install(&program).unwrap();
        let (sm, rx, tx) = Self::build_pio((0,32) ,0, (0,32),0, installed, DEFAULT_PIO_DIVISOR, sm0);
        let running_sm = sm.start();

        Self {
            clk_pin_id,
            dat_pin_id,
            rst_pin_id,
            context: Some(SwdPioContext {
                pio,
                running_sm,
                rx_fifo: rx,
                tx_fifo: tx,
            }),
            _pins: core::marker::PhantomData,
        }
    }
}

// Auxiliary low-level function
impl<C, D, E> SwdIoSet<C, D, E> {
    fn get_context(&mut self) -> &mut SwdPioContext {
        self.context.as_mut().unwrap()
    }

    fn set_clk_pindir(&mut self, oe: bool) {
        self.get_context()
            .running_sm
            .exec_instruction(pio::Instruction {
                operands: pio::InstructionOperands::SET {
                    destination: pio::SetDestination::PINDIRS,
                    data: match oe {
                        true => 1,
                        false => 0,
                    },
                },
                delay: 0,
                side_set: Some(1), // SWCLK will be set to High when it is Output
            });
    }

    fn build_pio<P: PIOExt>(
        (set_pin_id, set_pin_count): (u8, u8),
        side_set_pin_id: u8,
        (out_pins_id, out_pins_count): (u8, u8),
        in_pins_id: u8,
        installed: InstalledProgram<P>,
        divisor: f32,
        sm0: hal::pio::UninitStateMachine<(P, hal::pio::SM0)>,
    ) -> (
        hal::pio::StateMachine<(P, hal::pio::SM0), hal::pio::Stopped>,
        hal::pio::Rx<(P, hal::pio::SM0)>,
        hal::pio::Tx<(P, hal::pio::SM0)>,
    ) {
        hal::pio::PIOBuilder::from_program(installed)
            .set_pins(set_pin_id, set_pin_count)
            .side_set_pin_base(side_set_pin_id)
            .out_pins(out_pins_id, out_pins_count)
            .out_shift_direction(hal::pio::ShiftDirection::Right)
            .in_pin_base(in_pins_id)
            .in_shift_direction(hal::pio::ShiftDirection::Right)
            .clock_divisor_fixed_point(divisor as u16, (divisor * 256.0) as u8)
            .build(sm0)
    }

    #[cfg(feature = "set_clock")]
    fn set_clock(&mut self, frequency_hz: u32) {
        // Calculate divisor.
        let divisor = if frequency_hz > 0 {
            ((DEFAULT_CORE_CLOCK / 8) / frequency_hz) as f32
        } else {
            DEFAULT_PIO_DIVISOR
        };
        let divisor = if divisor < 1.0f32 {
            DEFAULT_PIO_DIVISOR
        } else {
            divisor
        };

        // Stop SM, Reconstruct SM with new divisor.
        let mut context = None;
        core::mem::swap(&mut self.context, &mut context);
        let context = context.unwrap();
        let (sm0, installed) = context.running_sm.uninit(context.rx_fifo, context.tx_fifo);
        let (sm0, rx_fifo, tx_fifo) = Self::build_pio(
            (self.clk_pin_id, 1),
            self.clk_pin_id,
            (self.dat_pin_id, 1),
            self.dat_pin_id,
            installed,
            divisor as f32,
            sm0,
        );
        let running_sm = sm0.start();
        let mut new_context = Some(SwdPioContext {
            pio: context.pio,
            running_sm,
            rx_fifo,
            tx_fifo,
        });
        core::mem::swap(&mut self.context, &mut new_context);
    }

    fn setup_swd(&mut self) {
        // Stop SM, Reconstruct SM with new program.
        let mut context = None;
        core::mem::swap(&mut self.context, &mut context);
        let context = context.unwrap();
        let (sm0, installed) = context.running_sm.uninit(context.rx_fifo, context.tx_fifo);
        let mut pio = context.pio;
        pio.uninstall(installed);
        let installed = pio.install(&swd_program()).unwrap();
        let (sm0, rx_fifo, tx_fifo) = Self::build_pio(
            (self.clk_pin_id, 1),
            self.clk_pin_id,
            (self.dat_pin_id, 1),
            self.dat_pin_id,
            installed,
            DEFAULT_PIO_DIVISOR,
            sm0,
        );
        let running_sm = sm0.start();
        let mut new_context = Some(SwdPioContext {
            pio,
            running_sm,
            rx_fifo,
            tx_fifo,
        });
        core::mem::swap(&mut self.context, &mut new_context);
    }

    fn setup_all_pins_to_input_program(&mut self) {
        // Stop SM, Reconstruct SM with new program.
        let mut context = None;
        core::mem::swap(&mut self.context, &mut context);
        let context = context.unwrap();
        let (sm0, installed) = context.running_sm.uninit(context.rx_fifo, context.tx_fifo);
        let mut pio = context.pio;
        pio.uninstall(installed);
        let installed = pio.install(&all_pins_to_input_program()).unwrap();
        let (sm0, rx_fifo, tx_fifo) = Self::build_pio(
            (self.clk_pin_id, 1),
            self.clk_pin_id,
            (self.dat_pin_id, 1),
            self.dat_pin_id,
            installed,
            DEFAULT_PIO_DIVISOR,
            sm0,
        );
        let running_sm = sm0.start();
        let mut new_context = Some(SwdPioContext {
            pio,
            running_sm,
            rx_fifo,
            tx_fifo,
        });
        core::mem::swap(&mut self.context, &mut new_context);
    }

    fn setup_swj_pins(&mut self) {
        // Calculate divisor.
        // set 0.1us = 10 MHz
        // core frequency(MHz) / 100(MHz) = 0.1us/clock
        let system_clock = f32::try_from((DEFAULT_CORE_CLOCK / 1_000_000) as u16).unwrap();
        let divisor = system_clock / 10f32;

        // Stop SM, Reconstruct SM with new program.
        let mut context = None;
        core::mem::swap(&mut self.context, &mut context);
        let context = context.unwrap();
        let (sm0, installed) = context.running_sm.uninit(context.rx_fifo, context.tx_fifo);
        let mut pio = context.pio;
        pio.uninstall(installed);
        let installed = pio.install(&swj_pins_program()).unwrap();
        let (sm0, rx_fifo, tx_fifo) =
            Self::build_pio((0, 1), 0, (0, 32), 0, installed, divisor as f32, sm0);
        let running_sm = sm0.start();
        let mut new_context = Some(SwdPioContext {
            pio,
            running_sm,
            rx_fifo,
            tx_fifo,
        });
        core::mem::swap(&mut self.context, &mut new_context);
    }
}

// Connect and disconnect function
impl<C, D, E> SwdIoSet<C, D, E> {
    fn connect(&mut self) {
        self.setup_swd();
        self.set_clk_pindir(true);
        self.to_swdio_out(true);
    }
    fn disconnect(&mut self) {
        self.setup_all_pins_to_input_program();
        // Reset clock
        #[cfg(feature = "set_clock")]
        self.set_clock(DEFAULT_SWJ_CLOCK_HZ);
    }
}

// Basis of SWD interface
impl<C, D, E> SwdIoSet<C, D, E> {
    // if bits > 32 , it will behave as if value is extended with zeros.
    fn write_bits(&mut self, bits: u32, value: u32) {
        while !self.get_context().tx_fifo.write(bits | 1 << 31) {}
        while !self.get_context().tx_fifo.write(value) {}
    }
    // if bits > 32 , result is undefined.
    fn read_bits(&mut self, bits: u32) -> u32 {
        while !self.get_context().tx_fifo.write(bits) {}
        while self.get_context().rx_fifo.is_empty() {}
        let value = unsafe { self.get_context().rx_fifo.read().unwrap_unchecked() };
        // next line means this: value >> ((32 - bits) & 31)
        value.wrapping_shr(bits.wrapping_neg())
    }
}

// Supplemental functions for SWD
impl<C, D, E> SwdIoSet<C, D, E> {
    #[allow(clippy::wrong_self_convention)]
    fn to_swdio_in(&mut self) {
        self.read_bits(0);
    }
    #[allow(clippy::wrong_self_convention)]
    fn to_swdio_out(&mut self, output: bool) {
        self.write_bits(
            0,
            match output {
                true => 1,
                false => 0,
            },
        );
    }
    fn idle_cycle(&mut self, config: &SwdIoConfig) {
        if config.idle_cycles != 0 {
            self.write_bits(config.idle_cycles, 0);
        }
    }
}

/*
pub trait ConnectDisconnectSwdIo {
    fn connect(&mut self);
    fn disconnect(&mut self);
}

pub trait BasicSwdIo {
    fn write_bits(&mut self, bits: u32, value: u32);
    fn read_bits(&mut self, bits: u32) -> u32;
}

pub trait SupplementSwdIo {
    fn to_swdio_in(&mut self);
    fn to_swdio_out(&mut self, output: bool);
    fn idle_cycle(&mut self, config: &SwdIoConfig);
}
*/

impl<C, D, E> SwdIo for SwdIoSet<C, D, E> {
    fn connect(&mut self) {
        self.connect();
    }
    fn disconnect(&mut self) {
        self.disconnect();
    }
    fn swj_clock(
        &mut self,
        _config: &mut SwdIoConfig,
        #[allow(unused_variables)] frequency_hz: u32,
    ) -> core::result::Result<(), DapError> {
        #[cfg(feature = "set_clock")]
        self.set_clock(frequency_hz);
        Ok(())
    }

    fn swj_sequence(&mut self, config: &SwdIoConfig, count: usize, data: &[u8]) {
        self.swd_write_sequence(config, count, data);
    }
    fn swd_read_sequence(&mut self, _config: &SwdIoConfig, count: usize, data: &mut [u8]) {
        let mut count = count as u32;
        let mut index = 0;
        let mut bits = 0;
        let mut value = 0;
        while count != 0 || bits != 0 {
            if bits == 0 {
                bits = if count <= 32 { count } else { 32 };
                value = self.read_bits(bits);
                count -= bits;
            }
            data[index] = value as u8;
            index += 1;
            value >>= 8;
            bits -= if bits <= 8 { bits } else { 8 };
        }
    }
    fn swd_write_sequence(&mut self, _config: &SwdIoConfig, count: usize, data: &[u8]) {
        let mut count = count as u32;
        let mut index = 0;
        let mut bits = 0;
        let mut value = 0;
        while count != 0 {
            value |= (data[index] as u32) << bits;
            index += 1;
            bits += 8;
            if count <= bits {
                bits = count;
            }
            if bits == count || bits == 32 {
                self.write_bits(bits, value);
                count -= bits;
                bits = 0;
                value = 0;
            }
        }
    }
    fn swd_transfer(
        &mut self,
        config: &SwdIoConfig,
        request: SwdRequest,
        data: u32,
    ) -> core::result::Result<u32, DapError> {
        // READ or WIRTE operation
        // send request
        self.enable_output();
        {
            let mut bits = request.bits() & 0b1111;
            bits |= (bits.count_ones() as u8 & 1) << 4;
            bits = bits << 1 | 0x81;
            self.write_bits(8, bits as u32);
        }

        let ack;
        if request.contains(SwdRequest::RnW) {
            // READ operation
            self.disable_output();
            // turnaround + recv ack.
            ack = self.read_bits(3 + config.turn_around_cycles) as u8 >> config.turn_around_cycles
                & 0b111;
            if ack == DAP_TRANSFER_OK {
                // recv data
                let value = self.read_bits(32);
                let parity = value.count_ones() & 1;
                // recv parity + turnaround
                let parity_expected = self.read_bits(1 + config.turn_around_cycles) & 1;
                let result = match parity == parity_expected {
                    true => Ok(value),
                    false => Err(DapError::SwdError(DAP_TRANSFER_MISMATCH)),
                };
                // TODO: capture timestamp
                self.enable_output();
                self.idle_cycle(config);
                self.to_swdio_out(true);
                return result;
            }
        } else {
            // WRITE operation
            self.disable_output();
            // turnaround + read ack + turnaround.
            ack = self.read_bits(3 + config.turn_around_cycles * 2) as u8
                >> config.turn_around_cycles
                & 0b111;
            if ack == DAP_TRANSFER_OK {
                self.enable_output();
                // send data
                self.write_bits(32, data);
                // send parity
                self.write_bits(1, data.count_ones());
                // TODO: capture timestamp
                self.idle_cycle(config);
                self.to_swdio_out(true);
                return Ok(0);
            }
        }

        // An error occured.
        if ack == DAP_TRANSFER_WAIT || ack == DAP_TRANSFER_FAULT {
            self.disable_output();
            if config.always_generate_data_phase && request.contains(SwdRequest::RnW) {
                self.read_bits(33);
            }
            if request.contains(SwdRequest::RnW) {
                // turnaround
                self.read_bits(config.turn_around_cycles);
            }
            self.enable_output();
            if config.always_generate_data_phase && !request.contains(SwdRequest::RnW) {
                self.write_bits(33, 0);
            }
            self.to_swdio_out(true);
            return Err(DapError::SwdError(ack));
        }

        // Protocol error
        self.read_bits(33);
        if request.contains(SwdRequest::RnW) {
            // turnaround
            self.read_bits(config.turn_around_cycles);
        }
        self.enable_output();
        self.to_swdio_out(true);
        Err(DapError::SwdError(ack))
    }

    fn enable_output(&mut self) {
        // Enabling of output is inherent in write_bits()
    }

    fn disable_output(&mut self) {
        // Disabling of output is inherent in read_bits()
    }
}

impl<C, D, E> CmsisDapCommandInner for SwdIoSet<C, D, E> {
    fn connect(&mut self, _config: &CmsisDapConfig) {
        SwdIo::connect(self);
    }
    fn disconnect(&mut self, _config: &CmsisDapConfig) {
        SwdIo::disconnect(self);
    }

    fn swj_sequence(&mut self, config: &CmsisDapConfig, count: usize, data: &[u8]) {
        SwdIo::swj_sequence(self, &config.swdio, count, data);
    }

    fn swj_clock(
        &mut self,
        config: &mut CmsisDapConfig,
        frequency_hz: u32,
    ) -> core::result::Result<(), DapError> {
        SwdIo::swj_clock(self, &mut config.swdio, frequency_hz)
    }

    fn swd_sequence(
        &mut self,
        config: &CmsisDapConfig,
        request: &[u8],
        response: &mut [u8],
    ) -> core::result::Result<(usize, usize), DapError> {
        if request.is_empty() {
            return Err(DapError::InvalidCommand);
        }

        let mut sequence_count = request[0];
        let mut request_index = 1;
        let mut response_index = 1;
        while sequence_count > 0 {
            sequence_count -= 1;
            let sequence_info = request[request_index];
            request_index += 1;

            let clock_count = if sequence_info & SWD_SEQUENCE_CLOCK == 0 {
                64
            } else {
                sequence_info & SWD_SEQUENCE_CLOCK
            } as usize;
            let bytes_count = (clock_count + 7) >> 3;
            let do_input = sequence_info & SWD_SEQUENCE_DIN != 0;

            if do_input {
                SwdIo::disable_output(self);
                SwdIo::swd_read_sequence(
                    self,
                    &config.swdio,
                    clock_count,
                    &mut response[response_index..],
                );
                response_index += bytes_count;
            } else {
                SwdIo::enable_output(self);
                SwdIo::swd_write_sequence(
                    self,
                    &config.swdio,
                    clock_count,
                    &request[request_index..],
                );
                request_index += bytes_count;
            }

            if sequence_count == 0 {
                SwdIo::enable_output(self)
            }
        }
        response[0] = DAP_OK;
        Ok((request_index, response_index))
    }

    fn transfer_inner_with_retry(
        &mut self,
        config: &CmsisDapConfig,
        _dap_index: u8,
        request: SwdRequest,
        data: u32,
    ) -> core::result::Result<u32, DapError> {
        let mut retry_count = 0;
        loop {
            match SwdIo::swd_transfer(self, &config.swdio, request, data) {
                Ok(value) => break Ok(value),
                Err(DapError::SwdError(err)) => {
                    if err != DAP_TRANSFER_WAIT || retry_count == config.retry_count {
                        break Err(DapError::SwdError(err));
                    }
                    retry_count += 1;
                }
                Err(err) => break Err(err),
            }
        }
    }
    fn swj_pins(
        &mut self,
        _config: &CmsisDapConfig,
        pin_output: u8,
        pin_select: u8,
        wait_us: u32,
    ) -> core::result::Result<u8, DapError> {
        // install swj_pins program
        self.setup_swj_pins();

        // clean rx fifo
        while !self.get_context().rx_fifo.is_empty() {
            let _ = self.get_context().rx_fifo.read();
        }

        let pin_output = SwjPins::from_bits(pin_output).unwrap();
        let pin_select = SwjPins::from_bits(pin_select).unwrap();

        // output
        let mut pio_pin_out: u32 = 0;
        if pin_select.contains(SwjPins::TCK_SWDCLK) {
            pio_pin_out |= if pin_output.contains(SwjPins::TCK_SWDCLK) {
                1
            } else {
                0
            } << self.clk_pin_id;
        }
        if pin_select.contains(SwjPins::TMS_SWDIO) {
            pio_pin_out |= if pin_output.contains(SwjPins::TMS_SWDIO) {
                1
            } else {
                0
            } << self.dat_pin_id;
        }
        if pin_select.contains(SwjPins::N_RESET) {
            pio_pin_out |= if pin_output.contains(SwjPins::N_RESET) {
                1
            } else {
                0
            } << self.rst_pin_id;
        }
        self.context.as_mut().unwrap().tx_fifo.write(pio_pin_out);

        // directions
        let pio_pin_directions = 1 << self.clk_pin_id | 0 << self.dat_pin_id | 1 << self.rst_pin_id;
        // let pio_pin_directions:u32 = 0;
        self.context
            .as_mut()
            .unwrap()
            .tx_fifo
            .write(pio_pin_directions);

        // wait_us
        self.context.as_mut().unwrap().tx_fifo.write(wait_us);

        // input
        let tmp = loop {
            if let Some(x) = self.context.as_mut().unwrap().rx_fifo.read() {
                break x;
            } else {
                asm::nop();
            };
        };

        // convert
        let mut input = SwjPins::empty();
        if tmp & (1 << self.clk_pin_id) != 0 {
            input |= SwjPins::TCK_SWDCLK;
        }
        if tmp & (1 << self.dat_pin_id) != 0 {
            input |= SwjPins::TMS_SWDIO;
        }
        if tmp & (1 << self.rst_pin_id) != 0 {
            input |= SwjPins::N_RESET;
        }

        // restore SWD program
        self.setup_swd();

        Ok(input.bits())
    }

    fn jtag_idcode(
        &self,
        _config: &mut CmsisDapConfig,
        _request: &[u8],
        _response: &mut [u8],
    ) -> core::result::Result<(usize, usize), DapError> {
        Err(DapError::InvalidCommand)
    }

    fn jtag_sequence(
        &mut self,
        _config: &CmsisDapConfig,
        _sequence_info: &JtagSequenceInfo,
        _tdi_data: u64,
    ) -> core::result::Result<Option<u64>, DapError> {
        Err(DapError::InvalidCommand)
    }
}<|MERGE_RESOLUTION|>--- conflicted
+++ resolved
@@ -30,13 +30,8 @@
 
 const DEFAULT_CORE_CLOCK: u32 = 125000000;
 const DEFAULT_PIO_DIVISOR: f32 = 1.0f32; // Default PIO Divisor. Generate 125/8 = 15.625[MHz] SWCLK clock.
-<<<<<<< HEAD
-                                         // const DEFAULT_SWJ_CLOCK_HZ: u32 = ((DEFAULT_CORE_CLOCK / 8) as f32 / DEFAULT_PIO_DIVISOR) as u32;
-                                         // const SWJ_PINS_CLOCK_DIVIDER: f32 = // set 1us
-=======
 #[cfg(feature = "set_clock")]
 const DEFAULT_SWJ_CLOCK_HZ: u32 = ((125000000 / 8) as f32 / DEFAULT_PIO_DIVISOR) as u32;
->>>>>>> 35edb9e1
 
 struct SwdPioContext {
     pio: hal::pio::PIO<PIO0>,
@@ -45,12 +40,8 @@
     tx_fifo: hal::pio::Tx<hal::pio::PIO0SM0>,
 }
 
-<<<<<<< HEAD
 pub struct SwdIoSet<C, D, E> {
-=======
-pub struct SwdIoSet<C, D> {
     #[allow(unused)]
->>>>>>> 35edb9e1
     clk_pin_id: u8,
     #[allow(unused)]
     dat_pin_id: u8,
